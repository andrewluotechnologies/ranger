--- conflicted
+++ resolved
@@ -243,13 +243,8 @@
             LOG.debug("==> RangerPolicyRepository.storeAuditEnabledInCache()");
         }
 
-<<<<<<< HEAD
         if ((ret.getIsAuditedDetermined())) {
-            String strResource = request.getResource().getAsString(getServiceDef());
-=======
-        if ((ret.getIsAuditedDetermined() == true)) {
             String strResource = request.getResource().getAsString();
->>>>>>> f35d53b8
 
             Boolean value = ret.getIsAudited() ? Boolean.TRUE : Boolean.FALSE;
 
